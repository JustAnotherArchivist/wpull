--- conflicted
+++ resolved
@@ -220,13 +220,8 @@
         result = yield From(self._rpc_exec(rpc_info, timeout=timeout))
         raise Return(result)
 
-<<<<<<< HEAD
-    @trollius.coroutine
-    def wait_page_event(self, event_name, timeout=900):
-=======
-    @tornado.gen.coroutine
+    @trollius.coroutine
     def wait_page_event(self, event_name, timeout=120):
->>>>>>> 54e0b9ec
         '''Wait until given event occurs.
 
         Args:
