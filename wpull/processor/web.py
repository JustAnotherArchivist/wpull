# encoding=utf8
'''Web processing.'''
import copy
import gettext
import io
import logging
import os.path
import tempfile

from trollius.coroutines import Return, From
import namedlist
import trollius

from wpull.backport.logging import BraceMessage as __
from wpull.body import Body
from wpull.coprocessor.phantomjs import WebProcessorSessionMixin
from wpull.document.html import HTMLReader
from wpull.errors import NetworkError, ProtocolError
from wpull.hook import HookableMixin, Actions
from wpull.namevalue import NameValueRecord
from wpull.driver.phantomjs import PhantomJSRPCTimedOut
from wpull.processor.base import BaseProcessor, BaseProcessorSession
from wpull.processor.rule import FetchRule, ResultRule
from wpull.stats import Statistics
from wpull.writer import NullWriter
import wpull.string
import wpull.url


_logger = logging.getLogger(__name__)
_ = gettext.gettext

WebProcessorFetchParams = namedlist.namedtuple(
    'WebProcessorFetchParamsType',
    [
        ('post_data', None),
        ('strong_redirects', True),
        ('content_on_error', False),
    ]
)
'''WebProcessorFetchParams

Args:
    post_data (str): If provided, all requests will be POSTed with the
        given `post_data`. `post_data` must be in percent-encoded
        query format ("application/x-www-form-urlencoded").
    strong_redirects (bool): If True, redirects are allowed to span hosts.
'''

WebProcessorInstances = namedlist.namedtuple(
    'WebProcessorInstancesType',
    [
        ('fetch_rule', FetchRule()),
        ('result_rule', ResultRule()),
        ('processing_rule', None),
        ('file_writer', NullWriter()),
        ('statistics', Statistics()),
        ('phantomjs_controller', None),
    ]
)
'''WebProcessorInstances

Args:
    fetch_rule ( :class:`.processor.rule.FetchRule`): The fetch rule.
    result_rule ( :class:`.processor.rule.ResultRule`): The result rule.
    processing_rule ( :class:`.processor.rule.ProcessingRule`): The processing rule.
    file_writer (:class`.writer.BaseWriter`): The file writer.
    phantomjs_controller (:class:`PhantomJSController`): The PhantomJS
        controller.
'''


class HookPreResponseBreak(ProtocolError):
    '''Hook pre-response break.'''


class WebProcessor(BaseProcessor, HookableMixin):
    '''HTTP processor.

    Args:
        rich_client (:class:`.http.web.WebClient`): The web client.
        root_path (str): The root directory path.
        fetch_params: An instance of :class:`WebProcessorFetchParams`.
        instances: An instance of :class:`WebProcessorInstances`.

    .. seealso:: :class:`WebProcessorSession`
    '''
    DOCUMENT_STATUS_CODES = (200, 206, 304,)
    '''Default status codes considered successfully fetching a document.'''

    NO_DOCUMENT_STATUS_CODES = (401, 403, 404, 405, 410,)
    '''Default status codes considered a permanent error.'''

    def __init__(self, web_client, root_path, fetch_params, instances):
        super().__init__()

        self._web_client = web_client
        self._root_path = root_path
        self._fetch_params = fetch_params
        self._instances = instances
        self._session_class = WebProcessorSession

    @property
    def web_client(self):
        '''The web client.'''
        return self._web_client

    @property
    def root_path(self):
        '''The root path.'''
        return self._root_path

    @property
    def instances(self):
        '''The processor instances.'''
        return self._instances

    @property
    def fetch_params(self):
        '''The fetch parameters.'''
        return self._fetch_params

    @trollius.coroutine
    def process(self, url_item):
        session = self._session_class(self, url_item)
        try:
            raise Return((yield From(session.process())))
        finally:
            session.close()

    def close(self):
        '''Close the web client.'''
        self._web_client.close()


class WebProcessorSession(BaseProcessorSession, WebProcessorSessionMixin):
    '''Fetches an HTTP document.

    This Processor Session will handle document redirects within the same
    Session. HTTP errors such as 404 are considered permanent errors.
    HTTP errors like 500 are considered transient errors and are handled in
    subsequence sessions by marking the item as "error".

    If a successful document has been downloaded, it will be scraped for
    URLs to be added to the URL table. This Processor Session is very simple;
    it cannot handle JavaScript or Flash plugins.
    '''
    def __init__(self, processor, url_item):
        super().__init__()
        self._processor = processor
        self._url_item = url_item
        self._file_writer_session = processor.instances.file_writer.session()
        self._web_client_session = None

        self._document_codes = WebProcessor.DOCUMENT_STATUS_CODES
        self._no_document_codes = WebProcessor.NO_DOCUMENT_STATUS_CODES

        self._request = None
        self._temp_files = set()

        self._fetch_rule = processor.instances.fetch_rule
        self._result_rule = processor.instances.result_rule
        self._processing_rule = processor.instances.processing_rule
        self._strong_redirects = self._processor.fetch_params.strong_redirects

    def _new_initial_request(self, with_body=True):
        '''Return a new Request to be passed to the Web Client.'''
        url_info = self._url_item.url_info
        url_record = self._url_item.url_record

        request = self._processor.web_client.request_factory(url_info.url)

        self._populate_common_request(request)

        if with_body:
            if url_record.post_data or self._processor.fetch_params.post_data:
                self._add_post_data(request)

            if self._file_writer_session:
                request = self._file_writer_session.process_request(request)

        return request

    def _populate_common_request(self, request):
        '''Populate the Request with common fields.

        This function adds the referrer URL.
        '''
        url_record = self._url_item.url_record

        if url_record.referrer:
            request.fields['Referer'] = url_record.referrer

    @trollius.coroutine
    def process(self):
        ok = yield From(self._process_robots())

        if not ok:
            return

        self._processing_rule.add_extra_urls(self._url_item)

        self._web_client_session = self._processor.web_client.session(
            self._new_initial_request()
        )

        yield From(self._process_loop())

        if self._request and self._request.body:
            self._request.body.close()

        if not self._url_item.is_processed:
            _logger.debug('Was not processed. Skipping.')
            self._url_item.skip()

    @trollius.coroutine
    def _process_robots(self):
        '''Process robots.txt.

        Coroutine.
        '''
        try:
            request = self._new_initial_request(with_body=False)
            verdict = (yield From(self._should_fetch_reason_with_robots(
                request, self._url_item.url_record)))[0]
        except (NetworkError, ProtocolError) as error:
            _logger.error(__(
                _('Fetching robots.txt for ‘{url}’ '
                  'encountered an error: {error}'),
                url=self._next_url_info.url, error=error
            ))
            self._result_rule.handle_error(request, error, self._url_item)

            wait_time = self._result_rule.get_wait_time()

            if wait_time:
                _logger.debug('Sleeping {0}.'.format(wait_time))
                yield From(trollius.sleep(wait_time))

            raise Return(False)
        else:
            if not verdict:
                self._url_item.skip()
                raise Return(False)

        raise Return(True)

    @trollius.coroutine
    def _process_loop(self):
        '''Fetch URL including redirects.

        Coroutine.
        '''
        while not self._web_client_session.done():
            verdict = self._should_fetch_reason(
                self._next_url_info, self._url_item.url_record)[0]

            if not verdict:
                self._url_item.skip()
                break

            self._request = self._web_client_session.next_request()

            exit_early = yield From(self._fetch_one(self._request))

            wait_time = self._result_rule.get_wait_time()

            if wait_time:
                _logger.debug('Sleeping {0}.'.format(wait_time))
                yield From(trollius.sleep(wait_time))

            if exit_early:
                break

    @trollius.coroutine
    def _fetch_one(self, request):
        '''Process one of the loop iteration.

        Coroutine.

        Returns:
            bool: If True, stop processing any future requests.
        '''
        _logger.info(_('Fetching ‘{url}’.').format(url=request.url))

        response = None

        def response_callback(dummy, callback_response):
            nonlocal response
            response = callback_response

            action = self._result_rule.handle_pre_response(
                request, response, self._url_item
            )

            if action in (Actions.RETRY, Actions.FINISH):
                raise HookPreResponseBreak()

            self._file_writer_session.process_response(response)

            if not response.body:
                response.body = Body(directory=self._processor.root_path,
                                     hint='resp_cb')

            return response.body

        try:
            response = yield From(
                self._web_client_session.fetch(callback=response_callback)
            )
        except HookPreResponseBreak:
            _logger.debug('Hook pre-response break.')
            raise Return(True)
        except (NetworkError, ProtocolError) as error:
            self._log_error(request, error)

            action = self._result_rule.handle_error(
                request, error, self._url_item)

            if response:
                response.body.close()

            raise Return(True)
        else:
            self._log_response(request, response)
            action = self._handle_response(request, response)

            yield From(self._process_phantomjs(request, response))

            response.body.close()

            raise Return(action != Actions.NORMAL)

    def close(self):
        '''Close any temp files.'''
        for file in self._temp_files:
            file.close()

    @property
    def _next_url_info(self):
        '''Return the next URLInfo to be processed.

        This returns either the original URLInfo or the next URLinfo
        containing the redirect link.
        '''
        if not self._web_client_session:
            return self._url_item.url_info

        return self._web_client_session.next_request().url_info

    def _should_fetch_reason(self, url_info, url_record):
        '''Return info about whether the URL should be fetched.

        Returns:
            tuple: A two item tuple:

            1. bool: If True, the URL should be fetched.
            2. str: A short reason string explaining the verdict.
        '''
        is_redirect = False

        if self._strong_redirects:
            try:
                is_redirect = self._web_client_session.redirect_tracker\
                    .is_redirect()
            except AttributeError:
                pass

        return self._fetch_rule.check_subsequent_web_request(
            url_info, url_record, is_redirect=is_redirect)

    @trollius.coroutine
    def _should_fetch_reason_with_robots(self, request, url_record):
        '''Return info whether the URL should be fetched including checking
        robots.txt.

        Coroutine.
        '''
        result = yield From(
            self._fetch_rule.check_initial_web_request(request, url_record)
        )
        raise Return(result)

    def _add_post_data(self, request):
        '''Add data to the payload.'''
        if self._url_item.url_record.post_data:
            data = wpull.string.to_bytes(self._url_item.url_record.post_data)
        else:
            data = wpull.string.to_bytes(
                self._processor.fetch_params.post_data
            )

        request.method = 'POST'
        request.fields['Content-Type'] = 'application/x-www-form-urlencoded'
        request.fields['Content-Length'] = str(len(data))

        _logger.debug(__('Posting with data {0}.', data))

        if not request.body:
            request.body = Body(io.BytesIO())

        with wpull.util.reset_file_offset(request.body):
            request.body.write(data)

    def _log_response(self, request, response):
        '''Log response.'''
        _logger.info(__(
            _('Fetched ‘{url}’: {status_code} {reason}. '
                'Length: {content_length} [{content_type}].'),
            url=request.url,
            status_code=response.status_code,
            reason=wpull.string.printable_str(response.reason),
            content_length=wpull.string.printable_str(
                response.fields.get('Content-Length', _('none'))),
            content_type=wpull.string.printable_str(
                response.fields.get('Content-Type', _('none'))),
        ))

    def _handle_response(self, request, response):
        '''Process the response.

        Returns:
            str: A value from :class:`.hook.Actions`.
        '''
        self._url_item.set_value(status_code=response.status_code)

        if self._web_client_session.redirect_tracker.is_redirect():
            self._file_writer_session.discard_document(response)

            return self._result_rule.handle_intermediate_response(
                request, response, self._url_item
            )
        elif (response.status_code in self._document_codes
              or self._processor.fetch_params.content_on_error):
            filename = self._file_writer_session.save_document(response)

            self._processing_rule.scrape_document(
                request, response, self._url_item
            )

            return self._result_rule.handle_document(
                request, response, self._url_item, filename
            )
        elif response.status_code in self._no_document_codes:
            self._file_writer_session.discard_document(response)

            return self._result_rule.handle_no_document(
                request, response, self._url_item
            )
        else:
            self._file_writer_session.discard_document(response)

            return self._result_rule.handle_document_error(
                request, response, self._url_item
            )

    def _close_instance_body(self, instance):
        '''Close any files on instance.

        This function will attempt to call ``body.close`` on
        the instance.
        '''
        if hasattr(instance, 'body'):
<<<<<<< HEAD
            instance.body.close()

    @trollius.coroutine
    def _process_phantomjs(self, request, response):
        '''Process PhantomJS.

        Coroutine.
        '''
        if not self._processor.instances.phantomjs_controller:
            return

        if response.status_code != 200:
            return

        if not HTMLReader.is_supported(request=request, response=response):
            return

        _logger.debug('Starting PhantomJS processing.')

        controller = self._processor.instances.phantomjs_controller

        attempts = int(os.environ.get('WPULL_PHANTOMJS_TRIES', 5))
        content = None

        for dummy in range(attempts):
            # FIXME: this is a quick hack for handling time outs. See #137.
            try:
                with controller.client.remote() as remote:
                    self._hook_phantomjs_logging(remote)

                    yield From(controller.apply_page_size(remote))
                    yield From(remote.call('page.open', request.url_info.url))
                    yield From(remote.wait_page_event('load_finished'))
                    yield From(controller.control(remote))

                    # FIXME: not sure where the logic should fit in
                    if controller._snapshot:
                        yield From(self._take_phantomjs_snapshot(controller, remote))

                    content = yield From(remote.eval('page.content'))
            except PhantomJSRPCTimedOut:
                _logger.exception('PhantomJS timed out.')
            else:
                break

        if content is not None:
            mock_response = self._new_phantomjs_response(response, content)

            self._processing_rule.scrape_document(request, mock_response, self._url_item)

            self._close_instance_body(mock_response)

            _logger.debug('Ended PhantomJS processing.')
        else:
            _logger.warning(__(
                _('PhantomJS failed to fetch ‘{url}’. I am sorry.'),
                url=request.url_info.url
            ))

    def _new_phantomjs_response(self, response, content):
        '''Return a new mock Response with the content.'''
        mock_response = copy.copy(response)

        mock_response.body = Body(
            wpull.body.new_temp_file(
                self._processor.root_path, hint='phjs_resp'
        ))
        self._temp_files.add(mock_response.body)

        mock_response.body.write(content.encode('utf-8'))
        mock_response.body.seek(0)

        mock_response.fields = NameValueRecord()

        for name, value in response.fields.get_all():
            mock_response.fields.add(name, value)

        mock_response.fields['Content-Type'] = 'text/html; charset="utf-8"'

        return mock_response

    def _hook_phantomjs_logging(self, remote):
        '''Set up logging from PhantomJS to Wpull.'''
        def fetch_log(rpc_info):
            _logger.info(__(
                _('PhantomJS fetching ‘{url}’.'),
                url=rpc_info['request_data']['url']
            ))

        def fetched_log(rpc_info):
            if rpc_info['response']['stage'] != 'end':
                return

            response = rpc_info['response']

            self._processor.instances.statistics.increment(
                response.get('bodySize', 0)
            )

            url = response['url']

            if url.endswith('/WPULLHTTPS'):
                url = url[:-11].replace('http://', 'https://', 1)

            _logger.info(__(
                _('PhantomJS fetched ‘{url}’: {status_code} {reason}. '
                    'Length: {content_length} [{content_type}].'),
                url=url,
                status_code=response['status'],
                reason=response['statusText'],
                content_length=response.get('bodySize'),
                content_type=response.get('contentType'),
            ))

        def fetch_error_log(rpc_info):
            resource_error = rpc_info['resource_error']

            _logger.error(__(
                _('PhantomJS fetching ‘{url}’ encountered an error: {error}'),
                url=resource_error['url'],
                error=resource_error['errorString']
            ))

        def handle_page_event(rpc_info):
            name = rpc_info['event']

            if name == 'resource_requested':
                fetch_log(rpc_info)
            elif name == 'resource_received':
                fetched_log(rpc_info)
            elif name == 'resource_error':
                fetch_error_log(rpc_info)

        remote.page_observer.add(handle_page_event)

    @trollius.coroutine
    def _take_phantomjs_snapshot(self, controller, remote):
        '''Take HTML and PDF snapshot.

        Coroutine.
        '''
        html_path = self._file_writer_session.extra_resource_path(
            '.snapshot.html'
        )
        pdf_path = self._file_writer_session.extra_resource_path(
            '.snapshot.pdf'
        )

        files_to_del = []

        if not html_path:
            temp_file = tempfile.NamedTemporaryFile(
                dir=self._processor.root_path, delete=False, suffix='.html'
            )
            html_path = temp_file.name
            files_to_del.append(html_path)
            temp_file.close()

        if not pdf_path:
            temp_file = tempfile.NamedTemporaryFile(
                dir=self._processor.root_path, delete=False, suffix='.pdf'
            )
            pdf_path = temp_file.name
            files_to_del.append(pdf_path)
            temp_file.close()

        try:
            yield From(controller.snapshot(remote, html_path, pdf_path))
        finally:
            for filename in files_to_del:
                if os.path.exists(filename):
                    os.remove(filename)
=======
            instance.body.close()
>>>>>>> 712265f8
<|MERGE_RESOLUTION|>--- conflicted
+++ resolved
@@ -461,179 +461,4 @@
         the instance.
         '''
         if hasattr(instance, 'body'):
-<<<<<<< HEAD
-            instance.body.close()
-
-    @trollius.coroutine
-    def _process_phantomjs(self, request, response):
-        '''Process PhantomJS.
-
-        Coroutine.
-        '''
-        if not self._processor.instances.phantomjs_controller:
-            return
-
-        if response.status_code != 200:
-            return
-
-        if not HTMLReader.is_supported(request=request, response=response):
-            return
-
-        _logger.debug('Starting PhantomJS processing.')
-
-        controller = self._processor.instances.phantomjs_controller
-
-        attempts = int(os.environ.get('WPULL_PHANTOMJS_TRIES', 5))
-        content = None
-
-        for dummy in range(attempts):
-            # FIXME: this is a quick hack for handling time outs. See #137.
-            try:
-                with controller.client.remote() as remote:
-                    self._hook_phantomjs_logging(remote)
-
-                    yield From(controller.apply_page_size(remote))
-                    yield From(remote.call('page.open', request.url_info.url))
-                    yield From(remote.wait_page_event('load_finished'))
-                    yield From(controller.control(remote))
-
-                    # FIXME: not sure where the logic should fit in
-                    if controller._snapshot:
-                        yield From(self._take_phantomjs_snapshot(controller, remote))
-
-                    content = yield From(remote.eval('page.content'))
-            except PhantomJSRPCTimedOut:
-                _logger.exception('PhantomJS timed out.')
-            else:
-                break
-
-        if content is not None:
-            mock_response = self._new_phantomjs_response(response, content)
-
-            self._processing_rule.scrape_document(request, mock_response, self._url_item)
-
-            self._close_instance_body(mock_response)
-
-            _logger.debug('Ended PhantomJS processing.')
-        else:
-            _logger.warning(__(
-                _('PhantomJS failed to fetch ‘{url}’. I am sorry.'),
-                url=request.url_info.url
-            ))
-
-    def _new_phantomjs_response(self, response, content):
-        '''Return a new mock Response with the content.'''
-        mock_response = copy.copy(response)
-
-        mock_response.body = Body(
-            wpull.body.new_temp_file(
-                self._processor.root_path, hint='phjs_resp'
-        ))
-        self._temp_files.add(mock_response.body)
-
-        mock_response.body.write(content.encode('utf-8'))
-        mock_response.body.seek(0)
-
-        mock_response.fields = NameValueRecord()
-
-        for name, value in response.fields.get_all():
-            mock_response.fields.add(name, value)
-
-        mock_response.fields['Content-Type'] = 'text/html; charset="utf-8"'
-
-        return mock_response
-
-    def _hook_phantomjs_logging(self, remote):
-        '''Set up logging from PhantomJS to Wpull.'''
-        def fetch_log(rpc_info):
-            _logger.info(__(
-                _('PhantomJS fetching ‘{url}’.'),
-                url=rpc_info['request_data']['url']
-            ))
-
-        def fetched_log(rpc_info):
-            if rpc_info['response']['stage'] != 'end':
-                return
-
-            response = rpc_info['response']
-
-            self._processor.instances.statistics.increment(
-                response.get('bodySize', 0)
-            )
-
-            url = response['url']
-
-            if url.endswith('/WPULLHTTPS'):
-                url = url[:-11].replace('http://', 'https://', 1)
-
-            _logger.info(__(
-                _('PhantomJS fetched ‘{url}’: {status_code} {reason}. '
-                    'Length: {content_length} [{content_type}].'),
-                url=url,
-                status_code=response['status'],
-                reason=response['statusText'],
-                content_length=response.get('bodySize'),
-                content_type=response.get('contentType'),
-            ))
-
-        def fetch_error_log(rpc_info):
-            resource_error = rpc_info['resource_error']
-
-            _logger.error(__(
-                _('PhantomJS fetching ‘{url}’ encountered an error: {error}'),
-                url=resource_error['url'],
-                error=resource_error['errorString']
-            ))
-
-        def handle_page_event(rpc_info):
-            name = rpc_info['event']
-
-            if name == 'resource_requested':
-                fetch_log(rpc_info)
-            elif name == 'resource_received':
-                fetched_log(rpc_info)
-            elif name == 'resource_error':
-                fetch_error_log(rpc_info)
-
-        remote.page_observer.add(handle_page_event)
-
-    @trollius.coroutine
-    def _take_phantomjs_snapshot(self, controller, remote):
-        '''Take HTML and PDF snapshot.
-
-        Coroutine.
-        '''
-        html_path = self._file_writer_session.extra_resource_path(
-            '.snapshot.html'
-        )
-        pdf_path = self._file_writer_session.extra_resource_path(
-            '.snapshot.pdf'
-        )
-
-        files_to_del = []
-
-        if not html_path:
-            temp_file = tempfile.NamedTemporaryFile(
-                dir=self._processor.root_path, delete=False, suffix='.html'
-            )
-            html_path = temp_file.name
-            files_to_del.append(html_path)
-            temp_file.close()
-
-        if not pdf_path:
-            temp_file = tempfile.NamedTemporaryFile(
-                dir=self._processor.root_path, delete=False, suffix='.pdf'
-            )
-            pdf_path = temp_file.name
-            files_to_del.append(pdf_path)
-            temp_file.close()
-
-        try:
-            yield From(controller.snapshot(remote, html_path, pdf_path))
-        finally:
-            for filename in files_to_del:
-                if os.path.exists(filename):
-                    os.remove(filename)
-=======
-            instance.body.close()
->>>>>>> 712265f8
+            instance.body.close()