--- conflicted
+++ resolved
@@ -199,14 +199,6 @@
 
     @trollius.coroutine
     def process(self):
-<<<<<<< HEAD
-        '''Process.
-
-        Coroutine.
-        '''
-        verdict = (yield From(self._should_fetch_reason_with_robots(
-            self._next_url_info, self._url_item.url_record)))[0]
-=======
         try:
             verdict = (yield From(self._should_fetch_reason_with_robots(
                 self._next_url_info, self._url_item.url_record)))[0]
@@ -217,9 +209,8 @@
                 url=self._next_url_info.url, error=error
             ))
             self._handle_error(error)
->>>>>>> 2abfe535
-
-            wait_time = self._get_wait_time()
+
+            wait_time = self._result_rule.get_wait_time()
 
             if wait_time:
                 _logger.debug('Sleeping {0}.'.format(wait_time))
