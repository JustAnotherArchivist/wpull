# encoding=utf-8
import datetime
import itertools
import sys
import time
import tornado.testing
import toro

from wpull.backport.testing import unittest
from wpull.util import (to_bytes, sleep, to_str, datetime_str, OrderedDefaultDict,
    wait_future, TimedOut, python_version, filter_pem, detect_encoding,
<<<<<<< HEAD
    parse_iso8601_str, printable_bytes, DeflateDecompressor)
import hashlib
import zlib
=======
    parse_iso8601_str, printable_bytes, AdjustableSemaphore)


DEFAULT_TIMEOUT = 30
>>>>>>> 3cf5eeef


class TestUtil(unittest.TestCase):
    def test_to_bytes(self):
        self.assertEqual(b'hi', to_bytes('hi'))
        self.assertEqual([b'hi'], to_bytes(['hi']))
        self.assertEqual({b'hi': b'hello'}, to_bytes({'hi': 'hello'}))

    def test_to_str(self):
        self.assertEqual('hi', to_str(b'hi'))
        self.assertEqual(['hi'], to_str([b'hi']))
        self.assertEqual({'hi': 'hello'}, to_str({b'hi': b'hello'}))

    def test_datetime_str(self):
        self.assertEqual(20, len(datetime_str()))

    def test_parse_iso8601_str(self):
        self.assertEqual(10, parse_iso8601_str('1970-01-01T00:00:10Z'))

    def test_ordered_default_dict(self):
        mapping = OrderedDefaultDict(lambda: 2)
        mapping['a'] += 4
        mapping['b'] += 3
        mapping['c'] += 2

        self.assertEqual(
            [('a', 6), ('b', 5), ('c', 4)],
            list(mapping.items())
        )

    def test_python_version(self):
        version_string = python_version()
        nums = tuple([int(n) for n in version_string.split('.')])
        self.assertEqual(3, len(nums))
        self.assertEqual(nums, sys.version_info[0:3])

    def test_filter_pem(self):
        unclean = (b'Kitten\n'
            b'-----BEGIN CERTIFICATE-----\n'
            b'ABCDEFG\n'
            b'-----END CERTIFICATE-----\n'
            b'Puppy\n'
            b'-----BEGIN CERTIFICATE-----\n'
            b'QWERTY\n'
            b'-----END CERTIFICATE-----\n'
            b'Kit\n'
        )
        clean = set([
            (
                b'-----BEGIN CERTIFICATE-----\n'
                b'ABCDEFG\n'
                b'-----END CERTIFICATE-----\n'
            ),
            (
                b'-----BEGIN CERTIFICATE-----\n'
                b'QWERTY\n'
                b'-----END CERTIFICATE-----\n'
            )
        ])

        self.assertEqual(clean, filter_pem(unclean))

    def test_detect_encoding(self):
        mojibake = b'\x95\xb6\x8e\x9a\x89\xbb\x82\xaf'
        krakozyabry = b'\xeb\xd2\xc1\xcb\xcf\xda\xd1\xc2\xd2\xd9'

        self.assertEqual(
            'shift_jis',
            detect_encoding(mojibake, 'shift_jis')
        )
        self.assertEqual(
            'koi8-r',
            detect_encoding(krakozyabry, 'koi8-r')
        )

        self.assertEqual(
            'iso8859-1',
            detect_encoding(b'\xff\xff\xff\x81')
        )

        self.assertRaises(
            ValueError,
            detect_encoding, b'\xff\xff\xff\x81',
            'utf8', fallback=()
        )

        self.assertEqual(
            'ascii',
            detect_encoding(
                b'<html><meta charset="dog_breath"><body>',
                is_html=True
            )
        )

        self.assertEqual(
            'ascii',
            detect_encoding(
                b'<html><meta content="text/html; charset=cat-meows><body>',
                is_html=True
            )
        )

        for length in range(1, 2):
            iterable = itertools.permutations(
                [bytes(i) for i in range(256)], length
            )
            for data in iterable:
                detect_encoding(b''.join(data))

    def test_printable_bytes(self):
        self.assertEqual(
            b' 1234abc XYZ~',
            printable_bytes(b' 1234\x00abc XYZ\xff~')
        )

    def test_deflate_decompressor(self):

        input_list = []
        hash_obj = hashlib.sha1(b'moose')

        for dummy in range(100):
            data = hash_obj.digest()
            input_list.append(data)
            hash_obj.update(data)

        input_data = b''.join(input_list)
        zlib_data = zlib.compress(input_data)
        deflate_data = zlib_data[2:-4]

        decompressor = DeflateDecompressor()
        test_data = decompressor.decompress(zlib_data[:50]) \
            + decompressor.decompress(zlib_data[50:]) \
            + decompressor.flush()

        self.assertEqual(input_data, test_data)

        decompressor = DeflateDecompressor()
        test_data = decompressor.decompress(deflate_data[:50]) \
            + decompressor.decompress(deflate_data[50:]) \
            + decompressor.flush()

        self.assertEqual(input_data, test_data)


class TestUtilAsync(tornado.testing.AsyncTestCase):
    @tornado.testing.gen_test
    def test_sleep(self):
        start_time = time.time()
        yield sleep(1.0)
        end_time = time.time()

        self.assertAlmostEqual(1.0, end_time - start_time, delta=0.5)

    @tornado.testing.gen_test
    def test_wait_future(self):
        @tornado.gen.coroutine
        def test_func():
            yield sleep(0.1)

        yield wait_future(test_func(), 2)

    @tornado.testing.gen_test
    def test_wait_future_none(self):
        @tornado.gen.coroutine
        def test_func():
            yield sleep(0.1)

        yield wait_future(test_func(), None)

    @tornado.testing.gen_test
    def test_wait_future_timeout(self):
        @tornado.gen.coroutine
        def test_func():
            yield sleep(60.0)

        try:
            yield wait_future(test_func(), 0.1)
        except TimedOut:
            pass
        else:
            self.assertTrue(False)

    @tornado.testing.gen_test
    def test_wait_future_error(self):
        @tornado.gen.coroutine
        def test_func():
            yield sleep(0.1)
            raise ValueError('uh-oh')

        try:
            yield wait_future(test_func(), 2.0)
        except ValueError as error:
            self.assertEqual('uh-oh', error.args[0])
        else:
            self.assertTrue(False)

    @tornado.testing.gen_test(timeout=DEFAULT_TIMEOUT)
    def test_adjustable_semaphore(self):
        semaphore = AdjustableSemaphore(value=2)

        yield semaphore.acquire(deadline=datetime.timedelta(seconds=0.1))  # value = 1
        yield semaphore.acquire(deadline=datetime.timedelta(seconds=0.1))  # value = 2

        try:
            yield semaphore.acquire(deadline=datetime.timedelta(seconds=0.1))
        except toro.Timeout:
            pass
        else:
            self.fail()

        semaphore.set_max(3)
        self.assertEqual(3, semaphore.max)

        yield semaphore.acquire(deadline=datetime.timedelta(seconds=0.1))  # value = 3

        try:
            yield semaphore.acquire(deadline=datetime.timedelta(seconds=0.1))
        except toro.Timeout:
            pass
        else:
            self.fail()

        semaphore.set_max(1)
        self.assertEqual(1, semaphore.max)

        try:
            yield semaphore.acquire(deadline=datetime.timedelta(seconds=0.1))
        except toro.Timeout:
            pass
        else:
            self.fail()

        semaphore.release()  # value = 2

        try:
            yield semaphore.acquire(deadline=datetime.timedelta(seconds=0.1))
        except toro.Timeout:
            pass
        else:
            self.fail()

        semaphore.release()  # value = 1

        try:
            yield semaphore.acquire(deadline=datetime.timedelta(seconds=0.1))
        except toro.Timeout:
            pass
        else:
            self.fail()

        semaphore.release()  # value = 0

        yield semaphore.acquire(deadline=datetime.timedelta(seconds=0.1))

        semaphore.release()

        self.assertRaises(ValueError, semaphore.release)

        def set_neg_max():
            semaphore.set_max(-1)

        self.assertRaises(ValueError, set_neg_max)<|MERGE_RESOLUTION|>--- conflicted
+++ resolved
@@ -5,20 +5,17 @@
 import time
 import tornado.testing
 import toro
+import hashlib
+import zlib
+
 
 from wpull.backport.testing import unittest
 from wpull.util import (to_bytes, sleep, to_str, datetime_str, OrderedDefaultDict,
     wait_future, TimedOut, python_version, filter_pem, detect_encoding,
-<<<<<<< HEAD
-    parse_iso8601_str, printable_bytes, DeflateDecompressor)
-import hashlib
-import zlib
-=======
-    parse_iso8601_str, printable_bytes, AdjustableSemaphore)
+    parse_iso8601_str, printable_bytes, DeflateDecompressor, AdjustableSemaphore)
 
 
 DEFAULT_TIMEOUT = 30
->>>>>>> 3cf5eeef
 
 
 class TestUtil(unittest.TestCase):
