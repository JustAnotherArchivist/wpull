# encoding=utf-8
'''Document scrapers.'''
import abc
import collections
import gettext
import itertools
import logging
<<<<<<< HEAD
=======
import lxml.etree
>>>>>>> 1db1bb86
import re

from wpull.document import (BaseDocumentReader, HTMLReader, get_encoding,
    CSSReader, SitemapReader)
from wpull.thirdparty import robotexclusionrulesparser
import wpull.url
from wpull.util import to_str


_ = gettext.gettext
_logger = logging.getLogger(__name__)


class BaseDocumentScraper(BaseDocumentReader):
    '''Base class for clases that scrape documents.'''
    @abc.abstractmethod
    def scrape(self, request, response):
        '''Extract the URLs from the document.

        Args:
            request: :class:`.http.request.Request`
            response: :class:`http.request.Response`

        Returns:
            dict, None: Returns a dict or None.

            If a dict is provided, the mandatory values are:

                * ``inline_urls``: URLs of objects embedded in the document
                * ``linked_urls``': URLs of objects linked from the document
                *  ``encoding``: the character encoding of the document

            If None, then the scraper does not support scraping the document.
        '''
        pass


class DemuxDocumentScraper(object):
    '''Puts multiple Document Scrapers into one.'''
    def __init__(self, document_scrapers):
        self._document_scrapers = document_scrapers

    def scrape(self, request, response):
        '''Iterate the scrapers, returning the first of the results.'''
        for scraper in self._document_scrapers:
            scrape_info = scraper.scrape(request, response)

            if scrape_info is None:
                continue

            if scrape_info['inline_urls'] or scrape_info['linked_urls']:
                return scrape_info

    def scrape_info(self, request, response):
        '''Iterate the scrapers and return a dict of results.

        Returns:
            dict: A dict where the keys are the scrapers instances and the
            values are the results. That is, a mapping from
            :class:`BaseDocumentScraper` to :class:`dict`.
        '''
        info = {}
        for scraper in self._document_scrapers:
            scrape_info = scraper.scrape(request, response)
            info[scraper] = scrape_info

        return info


LinkInfo = collections.namedtuple(
    'LinkInfoType',
    [
        'element', 'tag', 'attrib', 'link',
        'inline', 'linked', 'base_link', 'value_type'
    ]
)
'''Information about a link in a lxml document.

Attributes:
    element: An instance of :class:`lxml.html.HtmlElement`.
    tag (str): The element tag name.
    attrib (str, None): If ``str``, the name of the attribute. Otherwise,
        the link was found in ``element.text``.
    link (str): The link found.
    inline (bool): Whether the link is an embedded object (like images or
        stylesheets).
    linked (bool): Whether the link is a link to another page.
    base_link (str, None): The base URL.
    value_type (str): Indicates how the link was found. Possible values are

        * ``plain``: The link was found plainly in an attribute value.
        * ``list``: The link was found in a space separated list.
        * ``css``: The link was found in a CSS text.
        * ``refresh``: The link was found in a refresh meta string.
'''


class HTMLScraper(HTMLReader, BaseDocumentScraper):
    '''Scraper for HTML documents.

    Args:
        followed_tags: A list of tags that should be scraped
        ignored_tags: A list of tags that should not be scraped
        robots: If True, discard any links if they cannot be followed
        only_relative: If True, discard any links that are not absolute paths
    '''
    LINK_ATTRIBUTES = frozenset([
        'action', 'archive', 'background', 'cite', 'classid',
        'codebase', 'data', 'href', 'longdesc', 'profile', 'src',
        'usemap',
        'dynsrc', 'lowsrc',
    ])
    '''HTML element attributes that may contain links.'''
    ATTR_INLINE = 1
    '''Flag for embedded objects (like images, stylesheets) in documents.'''
    ATTR_HTML = 2
    '''Flag for links that point to other documents.'''
    TAG_ATTRIBUTES = {
        'a': {'href': ATTR_HTML},
        'applet': {'code': ATTR_INLINE},
        'area': {'href': ATTR_HTML},
        'bgsound': {'src': ATTR_INLINE},
        'body': {'background': ATTR_INLINE},
        'embed': {'href': ATTR_HTML, 'src': ATTR_INLINE | ATTR_HTML},
        'fig': {'src': ATTR_INLINE},
        'form': {'action': ATTR_HTML},
        'frame': {'src': ATTR_INLINE | ATTR_HTML},
        'iframe': {'src': ATTR_INLINE | ATTR_HTML},
        'img': {
            'href': ATTR_INLINE, 'lowsrc': ATTR_INLINE, 'src': ATTR_INLINE},
        'input': {'src': ATTR_INLINE},
        'layer': {'src': ATTR_INLINE | ATTR_HTML},
        'object': {'data': ATTR_INLINE},
        'overlay': {'src': ATTR_INLINE | ATTR_HTML},
        'script': {'src': ATTR_INLINE},
        'table': {'background': ATTR_INLINE},
        'td': {'background': ATTR_INLINE},
        'th': {'background': ATTR_INLINE},
    }
    '''Mapping of element tag names to attributes containing links.'''

    def __init__(self, followed_tags=None, ignored_tags=None, robots=False,
    only_relative=False):
        super().__init__()
        self._robots = robots
        self._only_relative = only_relative

        if followed_tags is not None:
            self._followed_tags = frozenset(
                [tag.lower() for tag in followed_tags])
        else:
            self._followed_tags = None

        if ignored_tags is not None:
            self._ignored_tags = frozenset(
                [tag.lower() for tag in ignored_tags])
        else:
            self._ignored_tags = None

    def scrape(self, request, response):
        if not self.is_html(request, response):
            return

        content_file = response.body.content_file
        encoding = get_encoding(response, is_html=True)

        tree = self.parse(content_file, encoding, request.url_info.url)
        root = tree.getroot()

        if root is None:
            return

        linked_urls = set()
        inline_urls = set()

        link_infos = self.iter_links(root)

        if 'Refresh' in response.fields:
            link = parse_refresh(response.fields['Refresh'])

            if link:
                link_info = LinkInfo(
                    None, '_refresh', None,
                    to_str(link),
                    False, True,
                    None, 'refresh'
                )
                link_infos = itertools.chain(link_infos, [link_info])

        for scraped_link in link_infos:
            if self._only_relative:
                if scraped_link.base_link or '://' in scraped_link.link:
                    continue

            if not self._is_accepted(scraped_link.tag):
                continue

            base_url = clean_link_soup(root.base_url)

            if scraped_link.base_link:
                try:
                    base_url = urljoin(
                        base_url, clean_link_soup(scraped_link.base_link)
                    )
                except ValueError:
                    pass

            try:
                url = urljoin(
                    base_url,
                    clean_link_soup(scraped_link.link),
                    allow_fragments=False
                )
            except ValueError:
                pass
            else:
                if scraped_link.inline:
                    inline_urls.add(url)
                if scraped_link.linked:
                    linked_urls.add(url)

        if self._robots and self._robots_cannot_follow(root):
            linked_urls.clear()

        return {
            'inline_urls': inline_urls,
            'linked_urls': linked_urls,
            'base_url': to_str(root.base_url),
            'encoding': encoding,
        }

    @classmethod
    def iter_links(cls, root):
        '''Iterate the document root for links.

        Returns:
            LinkInfo: A iterator of :class:`LinkedInfo`.
        '''
        for element in root.iter():
            for scraped_link in cls.iter_links_element(element):
                yield scraped_link

    @classmethod
    def iter_links_element(cls, element):
        '''Iterate a HTML element.'''
        # reference: lxml.html.HtmlMixin.iterlinks()
        # NOTE: to_str is needed because on Python 2, only byte strings
        # are returned from lxml
        attrib = element.attrib
        tag = element.tag

        if tag == 'link':
            iterable = cls.iter_links_link_element(element)
        elif tag == 'meta':
            iterable = cls.iter_links_meta_element(element)
        elif tag in ('object', 'applet'):
            iterable = cls.iter_links_object_element(element)
        elif tag == 'param':
            iterable = cls.iter_links_param_element(element)
        elif tag == 'style':
            iterable = cls.iter_links_style_element(element)
        else:
            iterable = cls.iter_links_plain_element(element)

        for link_info in iterable:
            yield link_info

        if 'style' in attrib:
            for link in CSSScraper.scrape_urls(attrib['style']):
                yield LinkInfo(
                    element, element.tag, 'style',
                    to_str(link),
                    True, False,
                    None,
                    'css'
                )

    @classmethod
    def iter_links_link_element(cls, element):
        '''Iterate a ``link`` for URLs.

        This function handles stylesheets and icons in addition to
        standard scraping rules.
        '''
        rel = element.get('rel', '')
        inline = 'stylesheet' in rel or 'icon' in rel

        for attrib_name, link in cls.iter_links_by_attrib(element):
            yield LinkInfo(
                element, element.tag, attrib_name,
                to_str(link),
                inline, not inline,
                None,
                'plain'
            )

    @classmethod
    def iter_links_meta_element(cls, element):
        '''Iterate the ``meta`` element for links.

        This function handles refresh URLs.
        '''
        if element.get('http-equiv', '').lower() == 'refresh':
            content_value = element.get('content')
            link = parse_refresh(content_value)
            if link:
                yield LinkInfo(
                    element, element.tag, 'http-equiv',
                    to_str(link),
                    False, True,
                    None,
                    'refresh'
                )

    @classmethod
    def iter_links_object_element(cls, element):
        '''Iterate ``object`` and ``embed`` elements.

        This function also looks at ``codebase`` and ``archive`` attributes.
        '''
        base_link = to_str(element.get('codebase', None))

        if base_link:
            # lxml returns codebase as inline
            yield LinkInfo(
                element, element.tag, 'codebase',
                base_link,
                True, False,
                None,
                'plain'
            )

        for attribute in ('code', 'src', 'classid', 'data'):
            if attribute in element.attrib:
                yield LinkInfo(
                    element, element.tag, attribute,
                    to_str(element.get(attribute)),
                    True, False,
                    base_link,
                    'plain'
                )

        if 'archive' in element.attrib:
            for match in re.finditer(r'[^ ]+', element.get('archive')):
                value = match.group(0)
                yield LinkInfo(
                    element, element.tag, 'archive',
                    to_str(value),
                    True, False,
                    base_link,
                    'list'
                )

    @classmethod
    def iter_links_param_element(cls, element):
        '''Iterate a ``param`` element.'''
        valuetype = element.get('valuetype', '')

        if valuetype.lower() == 'ref' and 'value' in element.attrib:
            yield LinkInfo(
                element, element.tag, 'value',
                to_str(element.get('value')),
                True, False,
                None,
                'plain'
            )

    @classmethod
    def iter_links_style_element(self, element):
        '''Iterate a ``style`` element.'''
        if element.text:
            link_iter = itertools.chain(
                CSSScraper.scrape_imports(element.text),
                CSSScraper.scrape_urls(element.text)
            )
            for link in link_iter:
                yield LinkInfo(
                    element, element.tag, None,
                    to_str(link),
                    True, False,
                    None,
                    'css'
                )

    @classmethod
    def iter_links_plain_element(cls, element):
        '''Iterate any element for links using generic rules.'''
        for attrib_name, link in cls.iter_links_by_attrib(element):
            inline = cls.is_link_inline(element.tag, attrib_name)
            linked = cls.is_html_link(element.tag, attrib_name)
            yield LinkInfo(
                element, element.tag, attrib_name,
                to_str(link),
                inline, linked,
                None,
                'plain'
            )

    @classmethod
    def iter_links_by_attrib(cls, element):
        '''Iterate an element by looking at its attributes for links.'''
        for attrib_name in element.keys():
            if attrib_name in cls.LINK_ATTRIBUTES:
                yield attrib_name, element.get(attrib_name)

    @classmethod
    def is_link_inline(cls, tag, attribute):
        '''Return whether the link is likely to be inline object.'''
        if tag in cls.TAG_ATTRIBUTES \
        and attribute in cls.TAG_ATTRIBUTES[tag]:
            attr_flags = cls.TAG_ATTRIBUTES[tag][attribute]
            return attr_flags & cls.ATTR_INLINE

        return attribute != 'href'

    @classmethod
    def is_html_link(cls, tag, attribute):
        '''Return whether the link is likely to be external object.'''
        if tag in cls.TAG_ATTRIBUTES \
        and attribute in cls.TAG_ATTRIBUTES[tag]:
            attr_flags = cls.TAG_ATTRIBUTES[tag][attribute]
            return attr_flags & cls.ATTR_HTML

        return attribute == 'href'

    def _is_accepted(self, element_tag):
        '''Return if the link is accepted by the filters.'''
        element_tag = element_tag.lower()

        if self._ignored_tags is not None \
        and element_tag in self._ignored_tags:
            return False

        if self._followed_tags is not None:
            return element_tag in self._followed_tags
        else:
            return True

    def _robots_cannot_follow(self, root):
        '''Return whether we can follow links due to robots.txt directives.'''
        for element in root.iter('meta'):
            if element.get('name', '').lower() == 'robots':
                if 'nofollow' in element.get('value', '').lower():
                    return True


class CSSScraper(CSSReader, BaseDocumentScraper):
    '''Scrapes CSS stylesheet documents.'''
    URL_PATTERN = r'''url\(\s*['"]?(.*?)['"]?\s*\)'''
    IMPORT_URL_PATTERN = r'''@import\s*([^\s]+).*?;'''

    def scrape(self, request, response):
        if not self.is_css(request, response):
            return

        base_url = request.url_info.url
        inline_urls = set()
        encoding = get_encoding(response)
        text = response.body.content.decode(encoding)
        iterable = itertools.chain(self.scrape_urls(text),
            self.scrape_imports(text))

        for link in iterable:
            try:
                url = urljoin(base_url, link, allow_fragments=False)
            except ValueError:
                pass
            else:
                inline_urls.add(url)

        return {
            'inline_urls': inline_urls,
            'linked_urls': (),
            'encoding': encoding,
        }

    @classmethod
    def scrape_urls(cls, text):
        '''Scrape any thing that is a ``url()``.'''
        for match in re.finditer(cls.URL_PATTERN, text):
            yield match.group(1)

    @classmethod
    def scrape_imports(cls, text):
        '''Scrape any thing that looks like an import.'''
        for match in re.finditer(cls.IMPORT_URL_PATTERN, text):
            url_str_fragment = match.group(1)
            if url_str_fragment.startswith('url('):
                for url in cls.scrape_urls(url_str_fragment):
                    yield url
            else:
                yield url_str_fragment.strip('"\'')


class SitemapScraper(SitemapReader, BaseDocumentScraper):
    '''Scrape Sitemaps'''
    def scrape(self, request, response):
        if not self.is_sitemap(request, response):
            return

        base_url = request.url_info.url
        encoding = get_encoding(response)

        try:
            document = self.parse(
                response.body.content_file, encoding=encoding
            )
        except lxml.etree.ParseError as error:
            _logger.warning(
                _('Failed to parse document at ‘{url}’: {error}')\
                .format(url=request.url_info.url, error=error)
            )
            return

        if isinstance(
            document, robotexclusionrulesparser.RobotExclusionRulesParser
        ):
            links = frozenset(
                [wpull.url.urljoin(base_url, link)
                    for link in document.sitemaps]
            )
        else:
            links = set()

            for element in document.iter('{*}loc'):
                link = wpull.url.urljoin(
                    base_url,
                    clean_link_soup(to_str(element.text))
                )
                links.add(link)

        return {
            'inline_urls': (),
            'linked_urls': links,
            'encoding': encoding
        }


def parse_refresh(text):
    '''Parses text for HTTP Refresh URL.

    Returns:
        str, None
    '''
    match = re.search(r'url=(.+)', text, re.IGNORECASE)

    if match:
        url = match.group(1)

        if url.startswith('"'):
            url = url.strip('"')
        elif url.startswith("'"):
            url = url.strip("'")

        return url


def clean_link_soup(link):
    '''Strip whitespace from a link in HTML soup.

    Args:
        link (str): A string containing the link with lots of whitespace.

    The link is split into lines. For each line, leading and trailing
    whitespace is removed and tabs are removed throughout. The lines are
    concatenated and returned.

    For example, passing the ``href`` value of::

        <a href=" http://example.com/

                blog/entry/

            how smaug stole all the bitcoins.html
        ">

    will return
    ``http://example.com/blog/entry/how smaug stole all the bitcoins.html``.

    Returns:
        str: The cleaned link.
    '''
    return ''.join(
        [line.strip().replace('\t', '') for line in link.splitlines()]
    )


def urljoin(base_url, url, allow_fragments=True):
    '''urljoin with warning log on error.'''
    try:
        return wpull.url.urljoin(
            base_url, url, allow_fragments=allow_fragments
        )
    except Exception as error:
        _logger.warning(
            _('Discarding malformed URL ‘{url}’: {error}.')\
            .format(url=url, error=error)
        )
        raise<|MERGE_RESOLUTION|>--- conflicted
+++ resolved
@@ -5,10 +5,7 @@
 import gettext
 import itertools
 import logging
-<<<<<<< HEAD
-=======
 import lxml.etree
->>>>>>> 1db1bb86
 import re
 
 from wpull.document import (BaseDocumentReader, HTMLReader, get_encoding,
