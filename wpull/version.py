# encoding=utf-8
'''Version information.

.. data:: __version__

   A string conforming to `Semantic Versioning
   Guidelines <http://semver.org/>`_
'''
<<<<<<< HEAD
__version__ = '0.18'
=======
__version__ = '0.19a1'
>>>>>>> 983ca538
<|MERGE_RESOLUTION|>--- conflicted
+++ resolved
@@ -6,8 +6,4 @@
    A string conforming to `Semantic Versioning
    Guidelines <http://semver.org/>`_
 '''
-<<<<<<< HEAD
-__version__ = '0.18'
-=======
-__version__ = '0.19a1'
->>>>>>> 983ca538
+__version__ = '0.18.1'