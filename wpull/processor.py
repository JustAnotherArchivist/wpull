--- conflicted
+++ resolved
@@ -627,21 +627,6 @@
 
         controller = self._processor.instances.phantomjs_controller
 
-<<<<<<< HEAD
-        with controller.client.remote() as remote:
-            self._hook_phantomjs_logging(remote)
-
-            yield From(controller.apply_page_size(remote))
-            yield From(remote.call('page.open', request.url_info.url))
-            yield From(remote.wait_page_event('load_finished'))
-            yield From(controller.control(remote))
-
-            # FIXME: not sure where the logic should fit in
-            if controller._snapshot:
-                yield From(self._take_phantomjs_snapshot(controller, remote))
-
-            content = yield From(remote.eval('page.content'))
-=======
         attempts = int(os.environ.get('WPULL_PHANTOMJS_TRIES', 5))
         for dummy in range(attempts):
             # FIXME: this is a quick hack for handling time outs. See #137.
@@ -649,21 +634,20 @@
                 with controller.client.remote() as remote:
                     self._hook_phantomjs_logging(remote)
 
-                    yield controller.apply_page_size(remote)
-                    yield remote.call('page.open', request.url_info.url)
-                    yield remote.wait_page_event('load_finished')
-                    yield controller.control(remote)
+                    yield From(controller.apply_page_size(remote))
+                    yield From(remote.call('page.open', request.url_info.url))
+                    yield From(remote.wait_page_event('load_finished'))
+                    yield From(controller.control(remote))
 
                     # FIXME: not sure where the logic should fit in
                     if controller._snapshot:
-                        yield self._take_phantomjs_snapshot(controller, remote)
-
-                    content = yield remote.eval('page.content')
+                        yield From(self._take_phantomjs_snapshot(controller, remote))
+
+                    content = yield From(remote.eval('page.content'))
             except PhantomJSRPCTimedOut:
                 _logger.exception('PhantomJS timed out.')
             else:
                 break
->>>>>>> 54e0b9ec
 
         mock_response = self._new_phantomjs_response(response, content)
 
